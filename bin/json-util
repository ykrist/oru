#!/usr/bin/env python
import csv
import os
import argparse
import sys
import itertools
import fnmatch
import json
import signal
import re

from oru import map_keys
from typing import Dict, Tuple, Any
from functools import reduce

# sys.stdin = open('scrap.json', 'r')

NestedDict = Dict[str,Dict]
Key = str
TupleKey = Tuple[Key,...]
FlatDict = Dict[TupleKey, Any]

# Make python simply stop when piping into head/tail (SIG_DFL is the "default" signal - i.e. don't let python
# handle SIGPIPE and throw and exception).
signal.signal(signal.SIGPIPE, signal.SIG_DFL)

class ParseError(Exception):
    def __init__(self, msg):
        self.msg = msg
        super().__init__()


def parse_json_blobs(s : str):
    depth = 0
    ends = []
    starts = []
    for idx, c in enumerate(s):
        if c == "{":
            if depth == 0:
                starts.append(idx)
            depth += 1
        elif c == "}":
            depth -= 1
            if depth == 0:
                ends.append(idx)
        elif re.match(r'\S', c) and depth == 0:
            raise ParseError("nonwhitespace character between blobs: " + c)

        if depth < 0:
            raise ParseError("bad format: unmatched `}`")

    if depth > 0:
        raise ParseError("bad format: unmatched `{`")

    blobs = []
    for i,j in zip(starts, ends):
        blobs.append(json.loads(s[i:j+1]))

    return blobs


def convert_filename(fn, args):
    if not args.kd:
        fn = os.path.basename(fn)
    if not args.ke:
        fn, _ = os.path.splitext(fn)
    return fn


def error(*args, exit=True, **kwargs):
    kwargs['file'] = sys.stderr
    print('error:', *args, **kwargs)
    if exit:
        sys.exit(1)

def recursive_merge(d1 : NestedDict, d2 : NestedDict) -> NestedDict:
    """Merge dictionaries d1 and d2 recursively.  Values from d2 take precedence."""
    new = d1.copy()

    for k,v1 in d1.items():
        if k in d2:
            v2 = d2[k]
            if isinstance(v1, dict) and isinstance(v2, dict):
                new[k] = recursive_merge(v1,v2)
            else:
                new[k] = v2

    for k,v in d2.items():
        if k not in new:
            new[k] = v

    return new


def flatten_dictionary(d : NestedDict, _prefix=()) -> FlatDict:
    new_d = {}
    for key in d:
        new_key = _prefix + (key,)
        if isinstance(d[key], dict) and len(d[key]) > 0:
            new_d.update(flatten_dictionary(d[key], new_key))
        else:
            new_d[new_key] = d[key]
    return new_d

def unflatten_dictionary(d : FlatDict) -> NestedDict:
    new_d = {}
    for reckey in d:
        current_d = new_d
        for key in reckey[:-1]:
            if key not in current_d:
                current_d[key] = {}
            current_d = current_d[key]
        current_d[reckey[-1]] = d[reckey]
    return new_d

def expand_tuplekeys(d : FlatDict, sep : str) ->  FlatDict:
    return map_keys(lambda tuplekey : tuple(k for key in tuplekey for k in key.split(sep)), d)

def join_tuplekeys(d : FlatDict, sep : str) -> Dict[str, Any]:
    return map_keys(lambda tuplekey : sep.join(tuplekey),d)

<<<<<<< HEAD

# TODO allow for extraction of a single key


=======
>>>>>>> d3c70e8c
def main(args):
    if args.input.count('-') > 1:
        error('STDIN given multiple times.')

    data = []
    input_files = []
    for i,f in enumerate(args.input):
        if f == '-':
            stdin = sys.stdin.read()
            try:
                d = json.loads(stdin)
                if isinstance(d, dict):
                    d = [d]
            except json.JSONDecodeError:
                try:
                    d = parse_json_blobs(stdin)
                except ParseError as e:
                    error("unable to parse JSON blobs from STDIN: "+ e.msg)
                except json.JSONDecodeError:
                    error("unable to parse JSON blobs from STDIN: bad JSON format.")

            if len(d) > 1:
                input_files.extend([f"STDIN{i:d}" for i in range(len(d))])
            elif len(d) == 1:
                input_files.append("STDIN")
            data.extend(d)

        else:
            with open(f, 'r') as fp:
                data.append(json.load(fp))
            input_files.append(f)

    if args.insert is not None:
        if len(data) <= 1:
            error("At least 2 inputs are required.")
        elif len(data)  != len(args.insert) + 1:
            error("Missing/extra field names: Number of field names ({}) should be one less than"
                  " the number of inputs ({}).".format(len(args.insert), len(data)))
        args.insert.extend(map(lambda fn : convert_filename(fn, args), input_files[len(args.insert)+1:]))

    if args.merge:
        data = [reduce(recursive_merge, data)]
    elif args.insert is not None:
        for i in reversed(range(1, len(data))):
            data[0][args.insert[i-1]] = data.pop(-1)

    if args.merge or args.insert:
        input_files = ['MERGED']

    if args.print_field:
        if len(data) > 1:
            error("Can only print from a single input (or multiple inputs that have been merged).")

    if args.single_line:
        json_kwargs = {}
    else:
        json_kwargs = {'indent' : '\t'}


    if args.csv or args.flatten or args.patterns or args.unflatten:
        for i in range(len(data)):
            data[i] = flatten_dictionary(data[i])

    if args.unflatten:
        for i in range(len(data)):
            data[i] = expand_tuplekeys(data[i], args.level_sep)

    if args.patterns:
        patterns = tuple(map(lambda x: x.split(args.level_sep), args.patterns))
        for i in range(len(data)):
            for key in list(data[i].keys()):
                for pattern in patterns:
                    if all(fnmatch.fnmatch(k, p) for k, p in zip(key, pattern)):
                        break
                else:
                    del data[i][key]


    if args.csv or args.flatten:
        for i in range(len(data)):
            data[i] = join_tuplekeys(data[i], args.level_sep)
    elif args.patterns or args.unflatten:
        for i in range(len(data)):
            data[i] = unflatten_dictionary(data[i])

    if args.output is not None:
        fp = open(args.output, 'w')
        closefile = True
    else:
        fp = sys.stdout
        closefile = False

    if args.csv:
        csv_fields = set(itertools.chain(*map(lambda r: r.keys(), data)))

        index_field_name = 'index'
        index_suffix = 0
        while index_field_name in csv_fields:
            index_suffix += 1
            index_field_name = f'index{index_suffix:d}'

        csv_fields = [index_field_name] + sorted(csv_fields)
        csv_writer = csv.DictWriter(fp, csv_fields, extrasaction='ignore')
        csv_writer.writeheader()

        for r, fname in zip(data, input_files):
            r[index_field_name] = convert_filename(fname, args)
            csv_writer.writerow(r)
            fp.flush()

    elif args.print_field is not None:
        tuplekey = args.print_field.split(args.level_sep)
        d = data[0]
        for i,k in enumerate(tuplekey):
            try:
                d = d[k]
            except KeyError:
                error('Field not found: ' + ' -> '.join(['<root>'] + tuplekey[:i+1]))

        if isinstance(d, dict):
            d = json.dumps(d, **json_kwargs) + '\n'
        else:
            d = str(d) + '\n'
        fp.write(d)

    else:
        if len(data) == 1:
            data = data[0]
        json.dump(data ,fp, **json_kwargs)
        fp.write('\n')

    if closefile:
        fp.close()


if __name__ == '__main__':
    p = argparse.ArgumentParser(add_help=False)
    p.add_argument("input", type=str, nargs='*', default=['-'],
                   help='Input JSON files, use - for STDIN. If the top-level JSON object to STDIN is an array,'
                        ' each element in this array will be treated as a separate JSON input.  Useful for chaining '
                        '%(prog)s commands together in a pipeline. '
                        'Alternatively, when using a STDIN, a sequence of JSON objects may be supplied without '
                        'delimiters, eg such as `cat *.json | json-util`. Each JSON object will be treated as a separate '
                        'input.  Default is STDIN.')

    generaloptions = p.add_argument_group("general options")
    generaloptions.add_argument("-h","--help", action='help')
    generaloptions.add_argument("-l","--level-sep",type=str,default='.',metavar='SEP',
                   help="Separator to use to identifying JSON levels when producing flattening/unflattening, "
                        "and specifying. Default is `%(default)s`")
    generaloptions.add_argument("-ke", action="store_true",
                   help="Keep file extension when converting input filenames")
    generaloptions.add_argument("-kd", action="store_true",
                   help="Keep directories when converting input filenames")
    generaloptions.add_argument("-f", "--filter", type=str, dest='patterns', action='append',
                   help="Select fields from JSON file(s).  Use SEP (see --level-sep) to access nested fields.  "
                         "Standard wildcard matching is supported.  Use this option multiple times to specify"
                         " several patterns at once")
    generaloptions.add_argument("-s", "--single-line", action='store_true',
                                help='Print JSON output on a single line.')

    preprocessing = p.add_argument_group("preprocessing options")
    preprocessing = preprocessing.add_mutually_exclusive_group()
    preprocessing.add_argument("-i", "--insert", nargs='*', type=str, metavar="FIELD",
                   help="Insert all JSON files after the first, into the first.  "
                        "For each input JSON file after the first, a JSON field name may be supplied.")
    preprocessing.add_argument("-m", "--merge", action='store_true',
                   help= "Merge input files recursively before any operations.")


    outputcontrol = p.add_argument_group("output control",
                                         description="The default output is JSON to STDOUT, multiple outputs are"
                                                     " concatenated into a JSON array of objects.")
    outputcontrol.add_argument("-o", "--output", type=str, default=None,
                   help="Save the result to a file rather than printing to STDOUT.")
    outputcontrol = outputcontrol.add_mutually_exclusive_group()
    outputcontrol.add_argument("--flatten", action='store_true',
                   help="Produce JSON output that is exactly 1 level deep.")
    outputcontrol.add_argument("--unflatten", action='store_true',
                   help="Convert flattened JSON to nested JSON (inverse of --flatten).")
    outputcontrol.add_argument("--csv", action='store_true',
                   help="Convert into a CSV file, where each JSON output is one row in the output.  "
                        "Nested JSON keys will be converted to column names in the same manner as `--flatten`.")
    outputcontrol.add_argument("-p", "--print-field", type=str,
                                help='Print a single field.  Use SEP (see --level-sep) to access nested fields.')

    args = p.parse_args(sys.argv[1:])
    main(args)<|MERGE_RESOLUTION|>--- conflicted
+++ resolved
@@ -119,13 +119,6 @@
 def join_tuplekeys(d : FlatDict, sep : str) -> Dict[str, Any]:
     return map_keys(lambda tuplekey : sep.join(tuplekey),d)
 
-<<<<<<< HEAD
-
-# TODO allow for extraction of a single key
-
-
-=======
->>>>>>> d3c70e8c
 def main(args):
     if args.input.count('-') > 1:
         error('STDIN given multiple times.')
