--- conflicted
+++ resolved
@@ -6,22 +6,22 @@
 import itertools
 import fnmatch
 import json
-<<<<<<< HEAD
+import signal
+
 from oru import map_keys
 from typing import Dict, Tuple, Any
 from functools import reduce
+
 NestedDict = Dict[str,Dict]
 Key = str
 TupleKey = Tuple[Key,...]
 FlatDict = Dict[TupleKey, Any]
 
-=======
-import signal
 
 # Make python simply stop when piping into head/tail (SIG_DFL is the "default" signal - i.e. don't let python
 # handle SIGPIPE and throw and exception).
 signal.signal(signal.SIGPIPE, signal.SIG_DFL)
->>>>>>> 6c22a38f
+
 
 def convert_filename(fn, args):
     if not args.kd:
@@ -107,7 +107,6 @@
 
         else:
             with open(f, 'r') as fp:
-<<<<<<< HEAD
                 data.append(json.load(fp))
             input_files.append(f)
 
@@ -124,20 +123,6 @@
         for i in reversed(range(1, len(data))):
             data[0][args.insert[i-1]] = data.pop(-1)
 
-=======
-                d = json.load(fp)
-
-        if len(data) == 0:
-            data.append(d)
-            continue
-
-        if args.merge:
-            data[0] = recursive_merge(data[0], d)
-        elif args.insert is not None:
-            data[0][args.insert[i-1]] = d
-        else:
-            data.append(d)
->>>>>>> 6c22a38f
 
 
     if args.merge or args.insert is not None:
